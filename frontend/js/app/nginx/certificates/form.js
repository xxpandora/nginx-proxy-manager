--- conflicted
+++ resolved
@@ -13,24 +13,20 @@
     max_file_size: 102400,
 
     ui: {
-        form:                           'form',
-        domain_names:                   'input[name="domain_names"]',
-        buttons:                        '.modal-footer button',
-        cancel:                         'button.cancel',
-        save:                           'button.save',
-        other_certificate:              '#other_certificate',
-        other_certificate_label:        '#other_certificate_label',
-        other_certificate_key:          '#other_certificate_key',
-<<<<<<< HEAD
-        other_intermediate_certificate: '#other_intermediate_certificate',
-        cloudflare_switch:              'input[name="meta[cloudflare_use]"]',
-        cloudflare_token:               'input[name="meta[cloudflare_token]"',
-        cloudflare:                     '.cloudflare'
-=======
-        other_certificate_key_label:    '#other_certificate_key_label',
-        other_intermediate_certificate: '#other_intermediate_certificate',
+        form:                                 'form',
+        domain_names:                         'input[name="domain_names"]',
+        buttons:                              '.modal-footer button',
+        cancel:                               'button.cancel',
+        save:                                 'button.save',
+        other_certificate:                    '#other_certificate',
+        other_certificate_label:              '#other_certificate_label',
+        other_certificate_key:                '#other_certificate_key',
+        cloudflare_switch:                    'input[name="meta[cloudflare_use]"]',
+        cloudflare_token:                     'input[name="meta[cloudflare_token]"',
+        cloudflare:                           '.cloudflare',
+        other_certificate_key_label:          '#other_certificate_key_label',
+        other_intermediate_certificate:       '#other_intermediate_certificate',
         other_intermediate_certificate_label: '#other_intermediate_certificate_label'
->>>>>>> 74bfe490
     },
     
     events: {
